const io = require('socket.io-client');
const EventEmitter = require('events');

const { createRequest } = require('./utils');

class HollaEx {
	constructor(
		opts = {
<<<<<<< HEAD
			apiURL: 'https://api.hollaex.com',
=======
			apiURL: 'https://api.demo.bitholla.com',
>>>>>>> eb256657
			baseURL: '/v1',
			accessToken: ''
		}
	) {
<<<<<<< HEAD
		this._url = opts.apiURL + opts.baseURL || 'https://api.hollaex.com/v1';
		this._wsUrl = opts.apiURL || 'https://api.hollaex.com';
=======
		this._url = opts.apiURL + opts.baseURL || 'https://api.demo.bitholla.com/v1';
		this._wsUrl = opts.apiURL || 'https://api.demo.bitholla.com';
>>>>>>> eb256657
		this._accessToken = opts.accessToken || '';
		this._headers = {
			'content-type': 'application/json',
			Accept: 'application/json',
			Authorization: 'Bearer ' + this._accessToken
		};
	}

	/* Public */
	/* events: ticker, orderbooks, trades, constant */

	/**
	 * Retrieve last, high, low, open and close price and volume within last 24 hours
	 * @param {string} symbol - The currency pair symbol e.g. 'btc-eur'
	 * @return {string} A stringified JSON object with keys high(number), low(number), open(number), close(number), volume(number), last(number)
	 */
	getTicker(symbol) {
		return createRequest(
			'GET',
			`${this._url}/ticker?symbol=${symbol}`,
			this._headers
		);
	}

	/**
	 * Retrieve orderbook containing lists of up to the last 20 bids and asks
	 * @param {string} symbol - The currency pair symbol e.g. 'btc-eur', leave empty to get orderbook for all symbol-pairs
	 * @return {string} A stringified JSON object with the symbol-pairs as keys where the values are objects with keys bids(array of active buy orders), asks(array of active sell orders), and timestamp(string)
	 */
	getOrderbook(symbol = '') {
		return createRequest(
			'GET',
			`${this._url}/orderbooks?symbol=${symbol}`,
			this._headers
		);
	}

	/**
	 * Retrieve list of up to the last 50 trades
	 * @param {string} symbol - The currency pair symbol e.g. 'btc-eur', leave empty to get trades for all symbol-pairs
	 * @return {string} A stringified JSON object with the symbol-pairs as keys where the values are arrays of objects with keys size(number), price(number), side(string), and timestamp(string)
	 */
	getTrade(symbol = '') {
		return createRequest(
			'GET',
			`${this._url}/trades?symbol=${symbol}`,
			this._headers
		);
	}

	/**
	 * Retrieve tick size, min price, max price, min size, and max size of each symbol-pair
	 * @return {string} A stringified JSON object with the keys pairs(information on each symbol-pair such as tick_size, min/max price, and min/max size) and currencies(array of all currencies involved in hollaEx)
	 */
	getConstant() {
		return createRequest('GET', `${this._url}/constant`, this._headers);
	}

	/*********************************************************************************************************

	/* Private */
	/* events: user, balance, deposits, withdrawals, trades */

	/**
	 * Retrieve user's personal information
	 * @return {string} A stringified JSON object showing user's information such as id, email, bank_account, crypto_wallet, balance, etc
	 */
	getUser() {
		return createRequest('GET', `${this._url}/user`, this._headers);
	}

	/**
	 * Retrieve user's wallet balance
	 * @return {string} A stringified JSON object with the keys updated_at(string), fiat_balance(number), fiat_pending(number), fiat_available(number), btc_balance, btc_pending, btc_available, eth_balance, eth_pending, eth_available, bch_balance, bch_pending, bch_available
	 */
	getBalance() {
		return createRequest('GET', `${this._url}/user/balance`, this._headers);
	}

	/**
	 * Retrieve list of the user's deposits
	 * @param {string} currency The currency to filter by, pass undefined to receive data on all currencies
	 * @param {number} limit The upper limit of deposits to return, max = 100
	 * @param {number} page The page of data to receive
	 * @param {string} orderBy The field to order data by e.g. amount, created_at
	 * @param {string} order asc or desc
	 * @return {string} A stringified JSON object with the keys count(total number of user's deposits) and data(array of deposits as objects with keys id(number), type(string), amount(number), transaction_id(string), currency(string), created_at(string), status(boolean), fee(number), dismissed(boolean), rejected(boolean), description(string))
	 */
	getDeposit(currency, limit = 50, page = 1, orderBy, order = 'asc') {
		return createRequest(
			'GET',
			`${
				this._url
			}/user/deposits?limit=${limit}&page=${page}&currency=${currency}&order_by=${orderBy}&order=${order}`,
			this._headers
		);
	}

	/****** Withdrawals ******/
	/**
	 * Retrieve list of the user's withdrawals
	 * @param {string} currency The currency to filter by, pass undefined to receive data on all currencies
	 * @param {number} limit The upper limit of withdrawals to return, max = 100
	 * @param {number} page The page of data to receive
	 * @param {string} orderBy The field to order data by e.g. amount, created_at
	 * @param {string} order asc or desc
	 * @return {string} A stringified JSON object with the keys count(total number of user's withdrawals) and data(array of withdrawals as objects with keys id(number), type(string), amount(number), transaction_id(string), currency(string), created_at(string), status(boolean), fee(number), dismissed(boolean), rejected(boolean), description(string))
	 */
	getWithdrawal(currency, limit = 50, page = 1, orderBy, order = 'asc') {
		return createRequest(
			'GET',
			`${
				this._url
			}/user/withdrawals?limit=${limit}&page=${page}&currency=${currency}&order_by=${orderBy}&order=${order}`,
			this._headers
		);
	}

	// /**
	//  * Retrieve the withdrawal/transaction fee for a certain currency
	//  * @param {string} currency - The currency to find a fee for
	//  * @return {string} A stringified JSON object with the key fee(number)
	//  */
	// getWithdrawalFee(currency) {
	// 	if (currency === '') {
	// 		currency = undefined;
	// 	}
	// 	return createRequest(
	// 		'GET',
	// 		`${this._url}/user/withdraw/${currency}/fee`,
	// 		this._headers
	// 	);
	// }

	/**
	 * Make a withdrawal request
	 * @param {string} currency - The currency to withdrawal
	 * @param {number} amount - The amount of currency to withdrawal
	 * @param {string} address - The recipient's wallet address
	 * @return {string} A stringified JSON object {message:"Success"}
	 */
	requestWithdrawal(currency, amount, address) {
		let data = { currency, amount, address, fee: 0 };
		return createRequest(
			'POST',
			`${this._url}/user/request-withdrawal`,
			this._headers,
			data
		);
	}

	/**
	 * Retrieve list of the user's completed trades
	 * @param {string} symbol The symbol-pair to filter by, pass undefined to receive data on all currencies
	 * @param {number} limit The upper limit of completed trades to return, max = 100
	 * @param {number} page The page of data to receive
	 * @return {string} A stringified JSON object with the keys count(total number of user's completed trades) and data(array of up to the user's last 50 completed trades as objects with keys side(string), symbol(string), size(number), price(number), timestamp(string), and fee(number))
	 */
	getUserTrade(symbol, limit = 50, page = 1) {
		let queryString = `?limit=${limit}&page=${page}`;
		if (symbol) {
			queryString += `&symbol=${symbol}`;
		}
		return createRequest(
			'GET',
			`${this._url}/user/trades${queryString}`,
			this._headers
		);
	}

	/****** Orders ******/
	/**
	 * Retrieve information of a user's specific order
	 * @param {string} orderId - The id of the desired order
	 * @return {string} The selected order as a stringified JSON object with keys created_at(string), title(string), symbol(string), side(string), size(number), type(string), price(number), id(string), created_by(number), filled(number)
	 */
	getOrder(orderId) {
		return createRequest(
			'GET',
			`${this._url}/user/orders/${orderId}`,
			this._headers
		);
	}

	/**
	 * Retrieve information of all the user's active orders
	 * @param {string} symbol - The currency pair symbol to filter by e.g. 'btc-eur', leave empty to retrieve information of orders of all symbols
	 * @return {string} A stringified JSON array of objects containing the user's active orders
	 */
	getAllOrder(symbol = '') {
		return createRequest(
			'GET',
			`${this._url}/user/orders?symbol=${symbol}`,
			this._headers
		);
	}

	/**
	 * Create a new order
	 * @param {string} symbol - The currency pair symbol e.g. 'btc-eur'
	 * @param {string} side - The side of the order e.g. 'buy', 'sell'
	 * @param {number} size - The amount of currency to order
	 * @param {string} type - The type of order to create e.g. 'market', 'limit'
	 * @param {number} price - The price at which to order (only required if type is 'limit')
	 * @return {string} The new order as a stringified JSON object with keys symbol(string), side(string), size(number), type(string), price(number), id(string), created_by(number), and filled(number)
	 */
	createOrder(symbol, side, size, type, price) {
		let data = { symbol, side, size, type, price };
		return createRequest('POST', `${this._url}/order`, this._headers, data);
	}

	/**
	 * Cancel a user's specific order
	 * @param {string} orderId - The id of the order to be cancelled
	 * @return {string} The cancelled order as a stringified JSON object with keys symbol(string), side(string), size(number), type(string), price(number), id(string), created_by(number), and filled(number)
	 */
	cancelOrder(orderId) {
		return createRequest(
			'DELETE',
			`${this._url}/user/orders/${orderId}`,
			this._headers
		);
	}

	/**
	 * Cancel all the user's active orders, can filter by currency pair symbol
	 * @param {string} symbol - The currency pair symbol to filter by e.g. 'btc-eur', leave empty to cancel orders of all symbols
	 * @return {string} A stringified JSON array of objects containing the cancelled orders
	 */
	cancelAllOrder(symbol = '') {
		return createRequest(
			'DELETE',
			`${this._url}/user/orders?symbol=${symbol}`,
			this._headers
		);
	}

	/**
	 * Connect to hollaEx websocket and listen to an event
	 * @param {string} event - The event to listen to
	 * @return {class} A new socket class that listens to the hollaEx websocket server and emits the event being passed
	 */
	connect(events) {
		return new Socket(events, this._wsUrl, this._accessToken);
	}
}

/*******************
Websocket
*******************/
class Socket extends EventEmitter {
	constructor(events = '', url, accessToken) {
		super();
		if (!Array.isArray(events)) {
			let listeners = [];
			let ioLink;
			events = events.split(':');
			let [event, symbol] = events;
			switch (event) {
				case 'orderbook':
				case 'trades':
					// case 'ticker':
					if (symbol) {
						ioLink = io(`${url}/realtime`, { query: { symbol } });
					} else {
						ioLink = io(`${url}/realtime`);
					}
					listeners.push(ioLink);
					listeners[listeners.length - 1].on(event, (data) => {
						this.emit(event, data);
					});
					break;
				case 'user':
					ioLink = io(`${url}/user`, {
						query: { token: `Bearer ${accessToken}` }
					});

					listeners.push(ioLink);
					listeners[listeners.length - 1].on('user', (data) => {
						this.emit('userInfo', data);
					});
					listeners[listeners.length - 1].on('wallet', (data) => {
						this.emit('userWallet', data);
					});
					listeners[listeners.length - 1].on('orders', (data) => {
						this.emit('userOrder', data);
					});
					listeners[listeners.length - 1].on('trades', (data) => {
						this.emit('userTrades', data);
					});
					listeners[listeners.length - 1].on('update', (data) => {
						this.emit('userUpdate', data);
					});
					break;
				case 'all':
					ioLink = io(`${url}/realtime`);

					listeners.push(ioLink);
					listeners[listeners.length - 1].on('orderbook', (data) => {
						this.emit('orderbook', data);
					});
					listeners[listeners.length - 1].on('trades', (data) => {
						this.emit('trades', data);
					});

					ioLink = io(`${url}/user`, {
						query: { token: `Bearer ${accessToken}` }
					});
					listeners.push(ioLink);
					listeners[listeners.length - 1].on('user', (data) => {
						this.emit('userInfo', data);
					});
					listeners[listeners.length - 1].on('wallet', (data) => {
						this.emit('userWallet', data);
					});
					listeners[listeners.length - 1].on('orders', (data) => {
						this.emit('userOrder', data);
					});
					listeners[listeners.length - 1].on('trades', (data) => {
						this.emit('userTrade', data);
					});
					listeners[listeners.length - 1].on('update', (data) => {
						this.emit('userUpdate', data);
					});
					break;
			}
		}
	}
}

module.exports = HollaEx;<|MERGE_RESOLUTION|>--- conflicted
+++ resolved
@@ -6,22 +6,13 @@
 class HollaEx {
 	constructor(
 		opts = {
-<<<<<<< HEAD
 			apiURL: 'https://api.hollaex.com',
-=======
-			apiURL: 'https://api.demo.bitholla.com',
->>>>>>> eb256657
 			baseURL: '/v1',
 			accessToken: ''
 		}
 	) {
-<<<<<<< HEAD
 		this._url = opts.apiURL + opts.baseURL || 'https://api.hollaex.com/v1';
 		this._wsUrl = opts.apiURL || 'https://api.hollaex.com';
-=======
-		this._url = opts.apiURL + opts.baseURL || 'https://api.demo.bitholla.com/v1';
-		this._wsUrl = opts.apiURL || 'https://api.demo.bitholla.com';
->>>>>>> eb256657
 		this._accessToken = opts.accessToken || '';
 		this._headers = {
 			'content-type': 'application/json',
