'use strict';

const WebSocket = require('ws');
const moment = require('moment');
const { createRequest, createSignature, generateHeaders, isDatetime, sanitizeDate } = require('./utils');
const { setWsHeartbeat } = require('ws-heartbeat/client');
const { each, union, isNumber, isString, isPlainObject, isBoolean, isDate } = require('lodash');
class HollaExKit {
	constructor(
		opts = {
			apiURL: 'https://api.hollaex.com',
			baseURL: '/v2',
			apiKey: '',
			apiSecret: '',
			apiExpiresAfter: 60
		}
	) {
		this.apiUrl = opts.apiURL || 'https://api.hollaex.com';
		this.baseUrl = opts.baseURL || '/v2';
		this.apiKey = opts.apiKey;
		this.apiSecret = opts.apiSecret;
		this.apiExpiresAfter = opts.apiExpiresAfter || 60;
		this.headers = {
			'content-type': 'application/json',
			Accept: 'application/json',
			'api-key': opts.apiKey
		};
		this.ws = null;
		const [protocol, endpoint] = this.apiUrl.split('://');
		this.wsUrl =
			protocol === 'https'
				? `wss://${endpoint}/stream`
				: `ws://${endpoint}/stream`;
		this.wsEvents = [];
		this.wsReconnect = true;
		this.wsReconnectInterval = 5000;
		this.wsEventListeners = null;
		this.wsConnected = () => this.ws && this.ws.readyState === WebSocket.OPEN;
	}

	/* Public Endpoints*/

	/**
	 * Get exchange information
	 * @return {object} A json object with the exchange information
	 */
	getKit() {
		return createRequest(
			'GET',
			`${this.apiUrl}${this.baseUrl}/kit`,
			this.headers
		);
	}

	/**
	 * Retrieve last, high, low, open and close price and volume within last 24 hours for a symbol
	 * @param {string} symbol - The currency pair symbol e.g. 'hex-usdt'
	 * @return {object} A JSON object with keys high(number), low(number), open(number), close(number), volume(number), last(number)
	 */
	getTicker(symbol = '') {
		return createRequest(
			'GET',
			`${this.apiUrl}${this.baseUrl}/ticker?symbol=${symbol}`,
			this.headers
		);
	}

	/**
	 * Retrieve last, high, low, open and close price and volume within last 24 hours for all symbols
	 * @return {object} A JSON object with symbols as keys which contain high(number), low(number), open(number), close(number), volume(number), last(number)
	 */
	getTickers() {
		return createRequest(
			'GET',
			`${this.apiUrl}${this.baseUrl}/tickers`,
			this.headers
		);
	}

	/**
	 * Retrieve orderbook containing lists of up to the last 20 bids and asks for a symbol
	 * @param {string} symbol - The currency pair symbol e.g. 'hex-usdt'
	 * @return {object} A JSON object with keys bids(array of active buy orders), asks(array of active sell orders), and timestamp(string)
	 */
	getOrderbook(symbol = '') {
		return createRequest(
			'GET',
			`${this.apiUrl}${this.baseUrl}/orderbook?symbol=${symbol}`,
			this.headers
		);
	}

	/**
	 * Retrieve orderbook containing lists of up to the last 20 bids and asks for all symbols
	 * @return {object} A JSON object with the symbol-pairs as keys where the values are objects with keys bids(array of active buy orders), asks(array of active sell orders), and timestamp(string)
	 */
	getOrderbooks() {
		return createRequest(
			'GET',
			`${this.apiUrl}${this.baseUrl}/orderbooks`,
			this.headers
		);
	}

	/**
	 * Retrieve list of up to the last 50 trades
	 * @param {object} opts - Optional parameters
	 * @param {string} opts.symbol - The currency pair symbol e.g. 'hex-usdt'
	 * @return {object} A JSON object with the symbol-pairs as keys where the values are arrays of objects with keys size(number), price(number), side(string), and timestamp(string)
	 */
	getTrades(opts = { symbol: null }) {
		let path = `${this.apiUrl}${this.baseUrl}/trades`;

		if (isString(opts.symbol)) {
			path += `?symbol=${opts.symbol}`;
		}

		return createRequest('GET', path, this.headers);
	}

	/**
	 * Retrieve tick size, min price, max price, min size, and max size of each symbol-pair
	 * @return {object} A JSON object with the keys pairs(information on each symbol-pair such as tick_size, min/max price, and min/max size) and currencies(array of all currencies involved in hollaEx)
	 */
	getConstants() {
		return createRequest(
			'GET',
			`${this.apiUrl}${this.baseUrl}/constants`,
			this.headers
		);
	}

	/* Private Endpoints*/

	/**
	 * Retrieve user's personal information
	 * @return {string} A JSON object showing user's information such as id, email, bank_account, crypto_wallet, balance, etc
	 */
	getUser() {
		const verb = 'GET';
		const path = `${this.baseUrl}/user`;
		const headers = generateHeaders(
			this.headers,
			this.apiSecret,
			verb,
			path,
			this.apiExpiresAfter
		);
		return createRequest(verb, `${this.apiUrl}${path}`, headers);
	}

	/**
	 * Retrieve user's wallet balance
	 * @return {object} A JSON object with the keys updated_at(string), usdt_balance(number), usdt_pending(number), usdt_available(number), hex_balance, hex_pending, hex_available, eth_balance, eth_pending, eth_available, bch_balance, bch_pending, bch_available
	 */
	getBalance() {
		const verb = 'GET';
		const path = `${this.baseUrl}/user/balance`;
		const headers = generateHeaders(
			this.headers,
			this.apiSecret,
			verb,
			path,
			this.apiExpiresAfter
		);
		return createRequest(verb, `${this.apiUrl}${path}`, headers);
	}

	/**
	 * Retrieve list of the user's deposits
	 * @param {object} opts - Optional parameters
	 * @param {string} opts.currency - The currency to filter by, pass undefined to receive data on all currencies
	 * @param {boolean} opts.status - Confirmed status of the deposits to get. Leave blank to get all confirmed and unconfirmed deposits
	 * @param {boolean} opts.dismissed - Dismissed status of the deposits to get. Leave blank to get all dismissed and undismissed deposits
	 * @param {boolean} opts.rejected - Rejected status of the deposits to get. Leave blank to get all rejected and unrejected deposits
	 * @param {boolean} opts.processing - Processing status of the deposits to get. Leave blank to get all processing and unprocessing deposits
	 * @param {boolean} opts.waiting - Waiting status of the deposits to get. Leave blank to get all waiting and unwaiting deposits
	 * @param {number} opts.limit - Amount of trades per page. Maximum: 50. Default: 50
	 * @param {number} opts.page - Page of trades data. Default: 1
	 * @param {string} opts.orderBy - The field to order data by e.g. amount, id.
	 * @param {string} opts.order - Ascending (asc) or descending (desc).
	 * @param {string} opts.startDate - Start date of query in ISO8601 format.
	 * @param {string} opts.endDate - End date of query in ISO8601 format.
	 * @param {string} opts.transactionId - Deposits with specific transaction ID.
	 * @param {string} opts.address - Deposits with specific address.
	 * @return {object} A JSON object with the keys count(total number of user's deposits) and data(array of deposits as objects with keys id(number), type(string), amount(number), transaction_id(string), currency(string), created_at(string), status(boolean), fee(number), dismissed(boolean), rejected(boolean), description(string))
	 */
	getDeposits(
		opts = {
			currency: null,
			status: null,
			dismissed: null,
			rejected: null,
			processing: null,
			waiting: null,
			limit: null,
			page: null,
			orderBy: null,
			order: null,
			startDate: null,
			endDate: null,
			transactionId: null,
			address: null
		}
	) {
		const verb = 'GET';
		let path = `${this.baseUrl}/user/deposits?`;

		if (isString(opts.currency)) {
			path += `&currency=${opts.currency}`;
		}

		if (isNumber(opts.limit)) {
			path += `&limit=${opts.limit}`;
		}

		if (isNumber(opts.page)) {
			path += `&page=${opts.page}`;
		}

		if (isString(opts.orderBy)) {
			path += `&order_by=${opts.orderBy}`;
		}

		if (isString(opts.order)) {
			path += `&order=${opts.order}`;
		}

		if (isDatetime(opts.startDate)) {
			path += `&start_date=${sanitizeDate(opts.startDate)}`;
		}

		if (isDatetime(opts.endDate)) {
			path += `&end_date=${sanitizeDate(opts.endDate)}`;
		}

		if (isString(opts.address)) {
			path += `&address=${opts.address}`;
		}

		if (isString(opts.transactionId)) {
			path += `&transaction_id=${opts.transactionId}`;
		}

		if (isBoolean(opts.status)) {
			path += `&status=${opts.status}`;
		}

		if (isBoolean(opts.dismissed)) {
			path += `&dismissed=${opts.dismissed}`;
		}

		if (isBoolean(opts.rejected)) {
			path += `&rejected=${opts.rejected}`;
		}

		if (isBoolean(opts.processing)) {
			path += `&processing=${opts.processing}`;
		}

		if (isBoolean(opts.waiting)) {
			path += `&waiting=${opts.waiting}`;
		}

		const headers = generateHeaders(
			this.headers,
			this.apiSecret,
			verb,
			path,
			this.apiExpiresAfter
		);
		return createRequest(verb, `${this.apiUrl}${path}`, headers);
	}

	/****** Withdrawals ******/
	/**
	 * Retrieve list of the user's withdrawals
	 * @param {object} opts - Optional parameters
	 * @param {string} opts.currency - The currency to filter by, pass undefined to receive data on all currencies
	 * @param {boolean} opts.status - Confirmed status of the withdrawals to get. Leave blank to get all confirmed and unconfirmed withdrawals
	 * @param {boolean} opts.dismissed - Dismissed status of the withdrawals to get. Leave blank to get all dismissed and undismissed withdrawals
	 * @param {boolean} opts.rejected - Rejected status of the withdrawals to get. Leave blank to get all rejected and unrejected withdrawals
	 * @param {boolean} opts.processing - Processing status of the withdrawals to get. Leave blank to get all processing and unprocessing withdrawals
	 * @param {boolean} opts.waiting - Waiting status of the withdrawals to get. Leave blank to get all waiting and unwaiting withdrawals
	 * @param {number} opts.limit - Amount of trades per page. Maximum: 50. Default: 50
	 * @param {number} opts.page - Page of trades data. Default: 1
	 * @param {string} opts.orderBy - The field to order data by e.g. amount, id.
	 * @param {string} opts.order - Ascending (asc) or descending (desc).
	 * @param {string} opts.startDate - Start date of query in ISO8601 format.
	 * @param {string} opts.endDate - End date of query in ISO8601 format.
	 * @param {string} opts.transactionId - Withdrawals with specific transaction ID.
	 * @param {string} opts.address - Withdrawals with specific address.
	 * @return {object} A JSON object with the keys count(total number of user's withdrawals) and data(array of withdrawals as objects with keys id(number), type(string), amount(number), transaction_id(string), currency(string), created_at(string), status(boolean), fee(number), dismissed(boolean), rejected(boolean), description(string))
	 */
	getWithdrawals(
		opts = {
			currency: null,
			status: null,
			dismissed: null,
			rejected: null,
			processing: null,
			waiting: null,
			limit: null,
			page: null,
			orderBy: null,
			order: null,
			startDate: null,
			endDate: null,
			transactionId: null,
			address: null
		}
	) {
		const verb = 'GET';
		let path = `${this.baseUrl}/user/withdrawals?`;

		if (isString(opts.currency)) {
			path += `&currency=${opts.currency}`;
		}

		if (isNumber(opts.limit)) {
			path += `&limit=${opts.limit}`;
		}

		if (isNumber(opts.page)) {
			path += `&page=${opts.page}`;
		}

		if (isString(opts.orderBy)) {
			path += `&order_by=${opts.orderBy}`;
		}

		if (isString(opts.order)) {
			path += `&order=${opts.order}`;
		}

		if (isDatetime(opts.startDate)) {
			path += `&start_date=${sanitizeDate(opts.startDate)}`;
		}

		if (isDatetime(opts.endDate)) {
			path += `&end_date=${sanitizeDate(opts.endDate)}`;
		}

		if (isString(opts.address)) {
			path += `&address=${opts.address}`;
		}

		if (isString(opts.transactionId)) {
			path += `&transaction_id=${opts.transactionId}`;
		}

		if (isBoolean(opts.status)) {
			path += `&status=${opts.status}`;
		}

		if (isBoolean(opts.dismissed)) {
			path += `&dismissed=${opts.dismissed}`;
		}

		if (isBoolean(opts.rejected)) {
			path += `&rejected=${opts.rejected}`;
		}

		if (isBoolean(opts.processing)) {
			path += `&processing=${opts.processing}`;
		}

		if (isBoolean(opts.waiting)) {
			path += `&waiting=${opts.waiting}`;
		}

		const headers = generateHeaders(
			this.headers,
			this.apiSecret,
			verb,
			path,
			this.apiExpiresAfter
		);
		return createRequest(verb, `${this.apiUrl}${path}`, headers);
	}

	/**
	 * Make a withdrawal request
	 * @param {string} currency - The currency to withdrawal
	 * @param {number} amount - The amount of currency to withdrawal
	 * @param {string} address - The recipient's wallet address
	 * @param {object} opts - Optional parameters.
	 * @param {string} opts.network - Crypto network of currency being withdrawn.
	 * @param {string} opts.otpCode - Otp code for user if otp is enabled.
	 * @return {object} A JSON object {message:"Success"}
	 */
	requestWithdrawal(currency, amount, address, opts = {
		network: null,
		otpCode: null
	}) {
		const verb = 'POST';
		const path = `${this.baseUrl}/user/request-withdrawal`;
		const data = {
			currency,
			amount,
			address
		};

		if (opts.network) {
			data.otp_code = opts.otpCode;
		}

		if (opts.network) {
			data.network = opts.network;
		}

		const headers = generateHeaders(
			this.headers,
			this.apiSecret,
			verb,
			path,
			this.apiExpiresAfter,
			data
		);
		return createRequest(verb, `${this.apiUrl}${path}`, headers, data);
	}

	/**
	 * Retrieve list of the user's completed trades
	 * @param {object} opts - Optional parameters
	 * @param {string} opts.symbol - The symbol-pair to filter by, pass undefined to receive data on all currencies
<<<<<<< HEAD
	 * @param {number} opts.limit - Amount of trades per page. Maximum: 50. Default: 50
	 * @param {number} opts.page - Page of trades data. Default: 1
	 * @param {string} opts.orderBy - The field to order data by e.g. amount, id.
	 * @param {string} opts.order - Ascending (asc) or descending (desc).
	 * @param {string} opts.startDate - Start date of query in ISO8601 format.
	 * @param {string} opts.endDate - End date of query in ISO8601 format.
=======
	 * @param {number} opts.limit - Amount of trades per page
	 * @param {number} opts.page - Page of trades data
	 * @param {string} opts.orderBy - The field to order data by e.g. amount, id. Default: id
	 * @param {string} opts.order - Ascending (asc) or descending (desc). Default: desc
	 * @param {string} opts.startDate - Start date of query in ISO8601 format
	 * @param {string} opts.endDate - End date of query in ISO8601 format
	 * @param {string} opts.format - Custom format of data set. Enum: ['all', 'csv']
>>>>>>> 1a7475d4
	 * @return {object} A JSON object with the keys count(total number of user's completed trades) and data(array of up to the user's last 50 completed trades as objects with keys side(string), symbol(string), size(number), price(number), timestamp(string), and fee(number))
	 */
	getUserTrades(
		opts = {
			symbol: null,
			limit: null,
			page: null,
			orderBy: null,
			order: null,
			startDate: null,
<<<<<<< HEAD
			endDate: null
=======
			endDate: null,
			format: null
>>>>>>> 1a7475d4
		}
	) {
		const verb = 'GET';
		let path = `${this.baseUrl}/user/trades?`;

		if (isString(opts.symbol)) {
			path += `&symbol=${opts.symbol}`;
		}

		if (isNumber(opts.limit)) {
			path += `&limit=${opts.limit}`;
		}

		if (isNumber(opts.page)) {
			path += `&page=${opts.page}`;
		}

		if (isString(opts.orderBy)) {
			path += `&order_by=${opts.orderBy}`;
		}

		if (isString(opts.order)) {
			path += `&order=${opts.order}`;
		}

<<<<<<< HEAD
		if (isDatetime(opts.startDate)) {
			path += `&start_date=${sanitizeDate(opts.startDate)}`;
		}

		if (isDatetime(opts.endDate)) {
			path += `&end_date=${sanitizeDate(opts.endDate)}`;
=======
		if (isString(opts.startDate)) {
			path += `&start_date=${opts.startDate}`;
		} else if (isDate(opts.startDate)) {
			path += `&start_date=${opts.startDate.toISOString()}`;
		}

		if (isString(opts.endDate)) {
			path += `&end_date=${opts.endDate}`;
		} else if (isDate(opts.endDate)) {
			path += `&end_date=${opts.endDate.toISOString()}`;
		}

		if (isString(opts.format)) {
			path += `&format=${opts.format}`;
>>>>>>> 1a7475d4
		}

		const headers = generateHeaders(
			this.headers,
			this.apiSecret,
			verb,
			path,
			this.apiExpiresAfter
		);

		return createRequest(verb, `${this.apiUrl}${path}`, headers);
	}

	/****** Orders ******/
	/**
	 * Retrieve information of a user's specific order
	 * @param {string} orderId - The id of the desired order
	 * @return {object} The selected order as a JSON object with keys created_at(string), title(string), symbol(string), side(string), size(number), type(string), price(number), id(string), created_by(number), filled(number)
	 */
	getOrder(orderId) {
		const verb = 'GET';
		const path = `${this.baseUrl}/order?order_id=${orderId}`;
		const headers = generateHeaders(
			this.headers,
			this.apiSecret,
			verb,
			path,
			this.apiExpiresAfter
		);
		return createRequest(verb, `${this.apiUrl}${path}`, headers);
	}

	/**
	 * Retrieve information of all the user's active orders
	 * @param {object} opts - Optional parameters
	 * @param {string} opts.symbol - The currency pair symbol to filter by e.g. 'hex-usdt', leave empty to retrieve information of orders of all symbols
	 * @param {number} opts.limit - Amount of trades per page. Maximum: 50. Default: 50
	 * @param {number} opts.page - Page of trades data. Default: 1
	 * @param {string} opts.orderBy - The field to order data by e.g. amount, id.
	 * @param {string} opts.order - Ascending (asc) or descending (desc).
	 * @param {string} opts.startDate - Start date of query in ISO8601 format.
	 * @param {string} opts.endDate - End date of query in ISO8601 format.
	 * @return {object} A JSON array of objects containing the user's active orders
	 */
	getOrders(
		opts = {
			symbol: null,
			side: null,
			status: null,
			open: null,
			limit: null,
			page: null,
			orderBy: null,
			order: null,
			startDate: null,
			endDate: null
		}
	) {
		const verb = 'GET';
		let path = `${this.baseUrl}/orders?`;

		if (isString(opts.symbol)) {
			path += `&symbol=${opts.symbol}`;
		}

		if (isString(opts.side) && (opts.side.toLowerCase() === 'buy' || opts.side.toLowerCase() === 'sell')) {
			path += `&side=${opts.side}`;
		}

		if (isString(opts.status)) {
			path += `&status=${opts.status}`;
		}

		if (isBoolean(opts.open)) {
			path += `&open=${opts.open}`;
		}

		if (isNumber(opts.limit)) {
			path += `&limit=${opts.limit}`;
		}

		if (isNumber(opts.page)) {
			path += `&page=${opts.page}`;
		}

		if (isString(opts.orderBy)) {
			path += `&order_by=${opts.orderBy}`;
		}

		if (isString(opts.order)) {
			path += `&order=${opts.order}`;
		}

		if (isDatetime(opts.startDate)) {
			path += `&start_date=${sanitizeDate(opts.startDate)}`;
		}

		if (isDatetime(opts.endDate)) {
			path += `&end_date=${sanitizeDate(opts.endDate)}`;
		}

		const headers = generateHeaders(
			this.headers,
			this.apiSecret,
			verb,
			path,
			this.apiExpiresAfter
		);
		return createRequest(verb, `${this.apiUrl}${path}`, headers);
	}

	/**
	 * Create a new order
	 * @param {string} symbol - The currency pair symbol e.g. 'hex-usdt'
	 * @param {string} side - The side of the order e.g. 'buy', 'sell'
	 * @param {number} size - The amount of currency to order
	 * @param {string} type - The type of order to create e.g. 'market', 'limit'
	 * @param {number} price - The price at which to order (only required if type is 'limit')
	 * @param {object} opts - Optional parameters
	 * @param {number} opts.stop - Stop order price
	 * @param {object} opts.meta - Additional meta parameters in an object
	 * @param {boolean} opts.meta.post_only - Whether or not the order should only be made if market maker.
	 * @param {string} opts.meta.note - Additional note to add to order data.
	 * @return {object} The new order as a JSON object with keys symbol(string), side(string), size(number), type(string), price(number), id(string), created_by(number), and filled(number)
	 */
	createOrder(
		symbol,
		side,
		size,
		type,
		price = 0,
		opts = {
			stop: null,
			meta: null
		}
	) {
		const verb = 'POST';
		const path = `${this.baseUrl}/order`;
		const data = { symbol, side, size, type, price };

		if (isPlainObject(opts.meta)) {
			data.meta = opts.meta;
		}

		if (isNumber(opts.stop)) {
			data.stop = opts.stop;
		}

		const headers = generateHeaders(
			this.headers,
			this.apiSecret,
			verb,
			path,
			this.apiExpiresAfter,
			data
		);
		return createRequest(verb, `${this.apiUrl}${path}`, headers, data);
	}

	/**
	 * Cancel a user's specific order
	 * @param {string} orderId - The id of the order to be cancelled
	 * @return {object} The cancelled order as a JSON object with keys symbol(string), side(string), size(number), type(string), price(number), id(string), created_by(number), and filled(number)
	 */
	cancelOrder(orderId) {
		const verb = 'DELETE';
		const path = `${this.baseUrl}/order?order_id=${orderId}`;
		const headers = generateHeaders(
			this.headers,
			this.apiSecret,
			verb,
			path,
			this.apiExpiresAfter
		);
		return createRequest(verb, `${this.apiUrl}${path}`, headers);
	}

	/**
	 * Cancel all the user's active orders, can filter by currency pair symbol
	 * @param {object} opts - Optional parameters
	 * @param {string} opts.symbol - The currency pair symbol to filter by e.g. 'hex-usdt', leave empty to cancel orders of all symbols
	 * @return {array} A JSON array of objects containing the cancelled orders
	 */
	cancelAllOrders(opts = { symbol: null }) {
		const verb = 'DELETE';
		let path = `${this.baseUrl}/order/all`;

		if (isString(opts.symbol)) {
			path += `?symbol=${opts.symbol}`;
		}

		const headers = generateHeaders(
			this.headers,
			this.apiSecret,
			verb,
			path,
			this.apiExpiresAfter
		);
		return createRequest(verb, `${this.apiUrl}${path}`, headers);
	}

	/**
	 * Connect to hollaEx websocket and listen to an event
	 * @param {array} events - The events to listen to
	 */
	connect(events = []) {
		this.wsReconnect = true;
		this.wsEvents = events;
		this.initialConnection = true;
		let url = this.wsUrl;
		if (this.apiKey && this.apiSecret) {
			const apiExpires = moment().unix() + this.apiExpiresAfter;
			const signature = createSignature(
				this.apiSecret,
				'CONNECT',
				'/stream',
				apiExpires
			);
			url = `${url}?api-key=${
				this.apiKey
			}&api-signature=${signature}&api-expires=${apiExpires}`;
		}

		this.ws = new WebSocket(url);

		if (this.wsEventListeners) {
			this.ws._events = this.wsEventListeners;
		} else {
			this.ws.on('unexpected-response', () => {
				if (this.ws.readyState !== WebSocket.CLOSING) {
					if (this.ws.readyState === WebSocket.OPEN) {
						this.ws.close();
					} else if (this.wsReconnect) {
						this.wsEventListeners = this.ws._events;
						this.ws = null;
						setTimeout(() => {
							this.connect(this.wsEvents);
						}, this.wsReconnectInterval);
					} else {
						this.wsEventListeners = null;
						this.ws = null;
					}
				}
			});

			this.ws.on('error', () => {
				if (this.ws.readyState !== WebSocket.CLOSING) {
					if (this.ws.readyState === WebSocket.OPEN) {
						this.ws.close();
					} else if (this.wsReconnect) {
						this.wsEventListeners = this.ws._events;
						this.ws = null;
						setTimeout(() => {
							this.connect(this.wsEvents);
						}, this.wsReconnectInterval);
					} else {
						this.wsEventListeners = null;
						this.ws = null;
					}
				}
			});

			this.ws.on('close', () => {
				if (this.wsReconnect) {
					this.wsEventListeners = this.ws._events;
					this.ws = null;
					setTimeout(() => {
						this.connect(this.wsEvents);
					}, this.wsReconnectInterval);
				} else {
					this.wsEventListeners = null;
					this.ws = null;
				}
			});

			this.ws.on('open', () => {
				if (this.wsEvents.length > 0) {
					this.subscribe(this.wsEvents);
				}

				this.initialConnection = false;

				setWsHeartbeat(this.ws, JSON.stringify({ op: 'ping' }), {
					pingTimeout: 60000,
					pingInterval: 25000
				});
			});
		}
	}

	/**
	 * Disconnect from hollaEx websocket
	 */
	disconnect() {
		if (this.wsConnected()) {
			this.wsReconnect = false;
			this.ws.close();
		} else {
			throw new Error('Websocket not connected');
		}
	}

	/**
	 * Subscribe to hollaEx websocket events
	 * @param {array} events - The events to listen to
	 */
	subscribe(events = []) {
		if (this.wsConnected()) {
			each(events, (event) => {
				if (!this.wsEvents.includes(event) || this.initialConnection) {
					const [topic, symbol] = event.split(':');
					switch (topic) {
						case 'orderbook':
						case 'trade':
							if (symbol) {
								if (!this.wsEvents.includes(topic)) {
									this.ws.send(
										JSON.stringify({
											op: 'subscribe',
											args: [`${topic}:${symbol}`]
										})
									);
									if (!this.initialConnection) {
										this.wsEvents = union(this.wsEvents, [event]);
									}
								}
							} else {
								this.ws.send(
									JSON.stringify({
										op: 'subscribe',
										args: [topic]
									})
								);
								if (!this.initialConnection) {
									this.wsEvents = this.wsEvents.filter(
										(e) => !e.includes(`${topic}:`)
									);
									this.wsEvents = union(this.wsEvents, [event]);
								}
							}
							break;
						case 'order':
						case 'wallet':
						case 'deposit':
							this.ws.send(
								JSON.stringify({
									op: 'subscribe',
									args: [topic]
								})
							);
							if (!this.initialConnection) {
								this.wsEvents = union(this.wsEvents, [event]);
							}
							break;
						default:
							break;
					}
				}
			});
		} else {
			throw new Error('Websocket not connected');
		}
	}

	/**
	 * Unsubscribe to hollaEx websocket events
	 * @param {array} events - The events to unsub from
	 */
	unsubscribe(events = []) {
		if (this.wsConnected()) {
			each(events, (event) => {
				if (this.wsEvents.includes(event)) {
					const [topic, symbol] = event.split(':');
					switch (topic) {
						case 'orderbook':
						case 'trade':
							if (symbol) {
								this.ws.send(
									JSON.stringify({
										op: 'unsubscribe',
										args: [`${topic}:${symbol}`]
									})
								);
							} else {
								this.ws.send(
									JSON.stringify({
										op: 'unsubscribe',
										args: [topic]
									})
								);
							}
							this.wsEvents = this.wsEvents.filter((e) => e !== event);
							break;
						case 'order':
						case 'wallet':
						case 'deposit':
							this.ws.send(
								JSON.stringify({
									op: 'unsubscribe',
									args: [topic]
								})
							);
							this.wsEvents = this.wsEvents.filter((e) => e !== event);
							break;
						default:
							break;
					}
				}
			});
		} else {
			throw new Error('Websocket not connected');
		}
	}
}

module.exports = HollaExKit;<|MERGE_RESOLUTION|>--- conflicted
+++ resolved
@@ -424,14 +424,6 @@
 	 * Retrieve list of the user's completed trades
 	 * @param {object} opts - Optional parameters
 	 * @param {string} opts.symbol - The symbol-pair to filter by, pass undefined to receive data on all currencies
-<<<<<<< HEAD
-	 * @param {number} opts.limit - Amount of trades per page. Maximum: 50. Default: 50
-	 * @param {number} opts.page - Page of trades data. Default: 1
-	 * @param {string} opts.orderBy - The field to order data by e.g. amount, id.
-	 * @param {string} opts.order - Ascending (asc) or descending (desc).
-	 * @param {string} opts.startDate - Start date of query in ISO8601 format.
-	 * @param {string} opts.endDate - End date of query in ISO8601 format.
-=======
 	 * @param {number} opts.limit - Amount of trades per page
 	 * @param {number} opts.page - Page of trades data
 	 * @param {string} opts.orderBy - The field to order data by e.g. amount, id. Default: id
@@ -439,7 +431,6 @@
 	 * @param {string} opts.startDate - Start date of query in ISO8601 format
 	 * @param {string} opts.endDate - End date of query in ISO8601 format
 	 * @param {string} opts.format - Custom format of data set. Enum: ['all', 'csv']
->>>>>>> 1a7475d4
 	 * @return {object} A JSON object with the keys count(total number of user's completed trades) and data(array of up to the user's last 50 completed trades as objects with keys side(string), symbol(string), size(number), price(number), timestamp(string), and fee(number))
 	 */
 	getUserTrades(
@@ -450,12 +441,8 @@
 			orderBy: null,
 			order: null,
 			startDate: null,
-<<<<<<< HEAD
-			endDate: null
-=======
 			endDate: null,
 			format: null
->>>>>>> 1a7475d4
 		}
 	) {
 		const verb = 'GET';
@@ -481,29 +468,16 @@
 			path += `&order=${opts.order}`;
 		}
 
-<<<<<<< HEAD
 		if (isDatetime(opts.startDate)) {
 			path += `&start_date=${sanitizeDate(opts.startDate)}`;
 		}
 
 		if (isDatetime(opts.endDate)) {
 			path += `&end_date=${sanitizeDate(opts.endDate)}`;
-=======
-		if (isString(opts.startDate)) {
-			path += `&start_date=${opts.startDate}`;
-		} else if (isDate(opts.startDate)) {
-			path += `&start_date=${opts.startDate.toISOString()}`;
-		}
-
-		if (isString(opts.endDate)) {
-			path += `&end_date=${opts.endDate}`;
-		} else if (isDate(opts.endDate)) {
-			path += `&end_date=${opts.endDate.toISOString()}`;
 		}
 
 		if (isString(opts.format)) {
 			path += `&format=${opts.format}`;
->>>>>>> 1a7475d4
 		}
 
 		const headers = generateHeaders(
