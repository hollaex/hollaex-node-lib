--- conflicted
+++ resolved
@@ -133,15 +133,6 @@
 	 * Get all trades for the exchange on the network
 	 * @param {object} opts - Optional parameters.
 	 * @param {string} opts.symbol - Symbol of trades. Leave blank to get trades for all symbols
-<<<<<<< HEAD
-	 * @param {number} opts.limit - Amount of trades per page. Maximum: 50. Default: 50
-	 * @param {number} opts.page - Page of trades data. Default: 1
-	 * @param {string} opts.orderBy - The field to order data by e.g. amount, id.
-	 * @param {string} opts.order - Ascending (asc) or descending (desc).
-	 * @param {string} opts.startDate - Start date of query in ISO8601 format.
-	 * @param {string} opts.endDate - End date of query in ISO8601 format.
-	 * @param {object} opts.additionalHeaders - Object storing addtional headers to send with request.
-=======
 	 * @param {number} opts.limit - Amount of trades per page
 	 * @param {number} opts.page - Page of trades data
 	 * @param {string} opts.orderBy - The field to order data by e.g. amount, id. Default: id
@@ -149,7 +140,7 @@
 	 * @param {string} opts.startDate - Start date of query in ISO8601 format
 	 * @param {string} opts.endDate - End date of query in ISO8601 format
 	 * @param {string} opts.format - Custom format of data set. Enum: ['all']
->>>>>>> 1a7475d4
+	 * @param {object} opts.additionalHeaders - Object storing addtional headers to send with request.
 	 * @return {object} Fields: Count, Data. Count is the number of trades on the page. Data is an array of trades
 	 */
 	getTrades(
@@ -161,17 +152,18 @@
 			order: null,
 			startDate: null,
 			endDate: null,
-<<<<<<< HEAD
+			format: null,
 			additionalHeaders: null
-=======
-			format: null
->>>>>>> 1a7475d4
 		}
 	) {
 		checkKit(this.exchange_id);
 		const verb = 'GET';
 
 		let path = `${this.baseUrl}/network/${this.exchange_id}/user/trades?`;
+
+		if (isString(opts.symbol)) {
+			path += `&symbol=${opts.symbol}`;
+		}
 
 		if (isNumber(opts.limit)) {
 			path += `&limit=${opts.limit}`;
@@ -189,19 +181,8 @@
 			path += `&order=${opts.order}`;
 		}
 
-<<<<<<< HEAD
 		if (isDatetime(opts.startDate)) {
 			path += `&start_date=${sanitizeDate(opts.startDate)}`;
-=======
-		if (isString(opts.symbol)) {
-			path += `&symbol=${opts.symbol}`;
-		}
-
-		if (isString(opts.startDate)) {
-			path += `&start_date=${opts.startDate}`;
-		} else if (isDate(opts.startDate)) {
-			path += `&start_date=${opts.startDate.toISOString()}`;
->>>>>>> 1a7475d4
 		}
 
 		if (isDatetime(opts.endDate)) {
@@ -227,15 +208,6 @@
 	 * @param {number} userId - User id on network
 	 * @param {object} opts - Optional parameters
 	 * @param {string} opts.symbol - Symbol of trades. Leave blank to get trades for all symbols
-<<<<<<< HEAD
-	 * @param {number} opts.limit - Amount of trades per page. Maximum: 50. Default: 50
-	 * @param {number} opts.page - Page of trades data. Default: 1
-	 * @param {string} opts.orderBy - The field to order data by e.g. amount, id.
-	 * @param {string} opts.order - Ascending (asc) or descending (desc).
-	 * @param {string} opts.startDate - Start date of query in ISO8601 format.
-	 * @param {string} opts.endDate - End date of query in ISO8601 format.
-	 * @param {object} opts.additionalHeaders - Object storing addtional headers to send with request.
-=======
 	 * @param {number} opts.limit - Amount of trades per page
 	 * @param {number} opts.page - Page of trades data
 	 * @param {string} opts.orderBy - The field to order data by e.g. amount, id. Default: id
@@ -243,7 +215,7 @@
 	 * @param {string} opts.startDate - Start date of query in ISO8601 format
 	 * @param {string} opts.endDate - End date of query in ISO8601 format
 	 * @param {string} opts.format - Custom format of data set. Enum: ['all']
->>>>>>> 1a7475d4
+	 * @param {object} opts.additionalHeaders - Object storing addtional headers to send with request.
 	 * @return {object} Fields: Count, Data. Count is the number of trades on the page. Data is an array of trades
 	 */
 	getUserTrades(
@@ -256,11 +228,8 @@
 			order: null,
 			startDate: null,
 			endDate: null,
-<<<<<<< HEAD
+			format: null,
 			additionalHeaders: null
-=======
-			format: null
->>>>>>> 1a7475d4
 		}
 	) {
 		checkKit(this.exchange_id);
@@ -273,6 +242,10 @@
 
 		let path = `${this.baseUrl}/network/${this.exchange_id}/user/trades?user_id=${userId}`;
 
+		if (isString(opts.symbol)) {
+			path += `&symbol=${opts.symbol}`;
+		}
+
 		if (isNumber(opts.limit)) {
 			path += `&limit=${opts.limit}`;
 		}
@@ -289,19 +262,8 @@
 			path += `&order=${opts.order}`;
 		}
 
-<<<<<<< HEAD
 		if (isDatetime(opts.startDate)) {
 			path += `&start_date=${sanitizeDate(opts.startDate)}`;
-=======
-		if (isString(opts.symbol)) {
-			path += `&symbol=${opts.symbol}`;
-		}
-
-		if (isString(opts.startDate)) {
-			path += `&start_date=${opts.startDate}`;
-		} else if (isDate(opts.startDate)) {
-			path += `&start_date=${opts.startDate.toISOString()}`;
->>>>>>> 1a7475d4
 		}
 
 		if (isDatetime(opts.endDate)) {
